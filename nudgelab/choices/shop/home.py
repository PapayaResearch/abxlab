# Copyright (c) 2025
# Manuel Cherep <mcherep@mit.edu>

# Permission is hereby granted, free of charge, to any person obtaining a copy
# of this software and associated documentation files (the "Software"), to deal
# in the Software without restriction, including without limitation the rights
# to use, copy, modify, merge, publish, distribute, sublicense, and/or sell
# copies of the Software, and to permit persons to whom the Software is
# furnished to do so, subject to the following conditions:

# The above copyright notice and this permission notice shall be included in all
# copies or substantial portions of the Software.

# THE SOFTWARE IS PROVIDED "AS IS", WITHOUT WARRANTY OF ANY KIND, EXPRESS OR
# IMPLIED, INCLUDING BUT NOT LIMITED TO THE WARRANTIES OF MERCHANTABILITY,
# FITNESS FOR A PARTICULAR PURPOSE AND NONINFRINGEMENT. IN NO EVENT SHALL THE
# AUTHORS OR COPYRIGHT HOLDERS BE LIABLE FOR ANY CLAIM, DAMAGES OR OTHER
# LIABILITY, WHETHER IN AN ACTION OF CONTRACT, TORT OR OTHERWISE, ARISING FROM,
# OUT OF OR IN CONNECTION WITH THE SOFTWARE OR THE USE OR OTHER DEALINGS IN THE
# SOFTWARE.

import random
import nudgelab.choices.shop.product
import nudgelab.choices.shop.category
from bs4 import BeautifulSoup


def subtitle(
    original_html: bytes,
    value: str,
    elem_id: list[str] = "product-item-name"
) -> tuple[str, dict]:
    soup = BeautifulSoup(original_html, "lxml")

    if soup.find("meta", property="og:type", content="product"):
        # Page type is product
        return nudgelab.choices.shop.product.subtitle(original_html, value)

    if soup.select_one("div.sidebar-main div.filter"):
        # Page type is category
        return nudgelab.choices.shop.category.subtitle(original_html, value)

    if soup.title and soup.title.string.strip() == "One Stop Market":
        # Page type is home

<<<<<<< HEAD
    item_index, item = random.choice(list(enumerate(items)))
=======
        items = soup.select("li.product-item")
>>>>>>> dec24da9

        item_index, item = random.choice(list(enumerate(items)))

        # Find the title of the product to append the nudge
        element = item.find("strong", class_=elem_id)

        span_tag = soup.new_tag("span", attrs={"class":"product-title-details"})
        span_tag["style"] = (
            "display: inline-block; "
            "padding: 4px 8px; "
            "border: 1px solid rgb(30, 109, 182); "
            "border-radius: 12px; "
            "color: rgb(30, 109, 182); "
            "font-size: 0.9em;"
        )
        span_tag.string = value

<<<<<<< HEAD
    modified_html = str(soup)
    return modified_html, {
        "item_index": item_index,
        "item": item.decode(),
        "value": value
    }
=======
        element.insert_after(span_tag)

        modified_html = str(soup)
        return modified_html, {
            "item_index": item_index,
            "item": item.decode(),
            "value": value
        }

    else:
        return original_html, {}
>>>>>>> dec24da9


def stock(
    original_html: bytes,
    value: str,
    elem_ids: list[str] = ["product name product-item-name", "product-item-name"]
) -> tuple[str, dict]:
    return subtitle(original_html, value, elem_ids)


def rating(
    original_html: bytes,
    elem_id: str = "rating-result"
) -> str:
    soup = BeautifulSoup(original_html, "lxml")

    items = soup.select("li.product-item")

    for item in items:
        rating = item.find("div", class_="rating-result")

        if rating:
            element = item.find("div", class_=elem_id)

            span_tag = soup.new_tag("span", attrs={"class":"product-rating-details"})
            span_tag["style"] = (
                "display: inline-block; "
                "margin-top: 4px; "
                "margin-right: 10px; "
                "color: rgb(251, 79, 31); "
            )
            span_tag.string = "(" + rating["title"] + ")"

            element.insert_after(span_tag)

    modified_html = str(soup)
    return modified_html<|MERGE_RESOLUTION|>--- conflicted
+++ resolved
@@ -43,11 +43,7 @@
     if soup.title and soup.title.string.strip() == "One Stop Market":
         # Page type is home
 
-<<<<<<< HEAD
-    item_index, item = random.choice(list(enumerate(items)))
-=======
         items = soup.select("li.product-item")
->>>>>>> dec24da9
 
         item_index, item = random.choice(list(enumerate(items)))
 
@@ -65,14 +61,6 @@
         )
         span_tag.string = value
 
-<<<<<<< HEAD
-    modified_html = str(soup)
-    return modified_html, {
-        "item_index": item_index,
-        "item": item.decode(),
-        "value": value
-    }
-=======
         element.insert_after(span_tag)
 
         modified_html = str(soup)
@@ -84,7 +72,6 @@
 
     else:
         return original_html, {}
->>>>>>> dec24da9
 
 
 def stock(
